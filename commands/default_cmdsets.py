--- conflicted
+++ resolved
@@ -45,11 +45,8 @@
 )
 from commands.cmd_spawns import CmdSpawns
 from commands.cmd_chargen import CmdChargen
-<<<<<<< HEAD
 from commands.cmd_roomwizard import CmdRoomWizard
-=======
 from commands.cmd_validate import CmdValidate
->>>>>>> c7468963
 
 class CharacterCmdSet(default_cmds.CharacterCmdSet):
     """
@@ -95,11 +92,8 @@
         self.add(CmdPokedexNumber())
         self.add(CmdStarterList())
         self.add(CmdChargen())
-<<<<<<< HEAD
         self.add(CmdRoomWizard())
-=======
         self.add(CmdValidate())
->>>>>>> c7468963
 
 
 class AccountCmdSet(default_cmds.AccountCmdSet):
