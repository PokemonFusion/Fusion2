--- conflicted
+++ resolved
@@ -134,80 +134,8 @@
 				return JsonResponse({"ok": True, "row_html": html})
 			return redirect("roomeditor:room_edit", pk=room.pk)
 	else:
-<<<<<<< HEAD
 		form = ExitForm()
 	return render(request, "roomeditor/_exit_form.html", {"form": form, "room": room})
-=======
-		initial = {"room_class": "typeclasses.rooms.Room"}
-		if room:
-			chart = room.db.hunt_chart or []
-			initial = {
-				"name": room.key,
-				"desc": room.db.desc,
-				"room_class": room.typeclass_path,
-				"is_center": room.db.is_pokemon_center,
-				"is_shop": room.db.is_item_shop,
-				"allow_hunting": room.db.allow_hunting,
-				"hunt_chart": ", ".join(f"{entry['name']}:{entry.get('weight', 1)}" for entry in chart),
-			}
-		form = RoomForm(initial=initial)
-
-	exit_form = ExitForm()
-	outgoing = []
-	incoming = []
-	if room:
-		outgoing = ObjectDB.objects.filter(db_location=room, db_typeclass_path__contains="exits")
-		incoming = ObjectDB.objects.filter(db_destination=room)
-	if request.method == "POST" and "add_exit" in request.POST and room:
-		exit_form = ExitForm(request.POST)
-		if exit_form.is_valid():
-			dest = get_object_or_404(ObjectDB, id=int(exit_form.cleaned_data["dest_id"]))
-			exit_obj = create_object(
-				Exit,
-				key=exit_form.cleaned_data["direction"],
-				location=room,
-				destination=dest,
-			)
-			exit_obj.db.desc = exit_form.cleaned_data.get("desc")
-			exit_obj.db.err_traverse = exit_form.cleaned_data.get("err_traverse")
-			lockstring = exit_form.cleaned_data.get("locks")
-			if lockstring:
-				exit_obj.locks.replace(lockstring)
-			aliases = _parse_aliases(exit_form.cleaned_data.get("aliases"))
-			if aliases:
-				exit_obj.aliases.add(aliases)
-			exit_obj.at_cmdset_get(force_init=True)
-			return redirect("roomeditor:room-edit", room_id=room.id)
-
-	context = {
-		"form": form,
-		"room": room,
-		"exit_form": exit_form,
-		"outgoing": outgoing,
-		"incoming": incoming,
-		"no_incoming": room is not None and not incoming,
-		"default_locks": _default_exit_locks(request.user),
-	}
-	return render(request, "roomeditor/room_form.html", context)
-
-
-@login_required
-@user_passes_test(is_builder)
-def delete_exit(request, exit_id, room_id):
-	room = get_object_or_404(ObjectDB, id=room_id)
-	exit_obj = get_object_or_404(ObjectDB, id=exit_id)
-	exit_obj.delete()
-	return redirect("roomeditor:room-edit", room_id=room.id)
-
-
-@login_required
-@user_passes_test(is_builder)
-def delete_room(request, room_id):
-	"""Delete an existing room and return to the list."""
-	room = get_object_or_404(ObjectDB, id=room_id)
-	room.delete()
-	return redirect("roomeditor:room-list")
->>>>>>> d6d8c2bc
 
 def exit_edit(request: HttpRequest, pk: int):
 	"""Edit an existing exit."""
@@ -233,7 +161,6 @@
 				return JsonResponse({"ok": True, "row_html": row})
 			return redirect("roomeditor:room_edit", pk=ex.location_id)
 	else:
-<<<<<<< HEAD
 		initial = {
 			"key": ex.key,
 			"destination": ex.destination_id,
@@ -265,28 +192,4 @@
 		results = [{"id": r.id, "text": f"{r.key} (#{r.id})"} for r in qs]
 	return JsonResponse({"results": results})
 
-room_edit.__wrapped__ = room_edit
-=======
-		form = ExitForm(
-			initial={
-				"direction": exit_obj.key,
-				"dest_id": exit_obj.destination.id if exit_obj.destination else None,
-				"desc": exit_obj.db.desc,
-				"err_traverse": exit_obj.db.err_traverse,
-				"locks": str(exit_obj.locks),
-				"aliases": "; ".join(exit_obj.aliases.all()),
-				"exit_id": exit_obj.id,
-			}
-		)
-
-	return render(
-		request,
-		"roomeditor/exit_form.html",
-		{
-			"form": form,
-			"room": room,
-			"exit": exit_obj,
-			"default_locks": _default_exit_locks(request.user),
-		},
-	)
->>>>>>> d6d8c2bc
+room_edit.__wrapped__ = room_edit