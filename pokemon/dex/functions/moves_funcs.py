--- conflicted
+++ resolved
@@ -1063,7 +1063,6 @@
 
 class Expandingforce:
     def onBasePower(self, *args, **kwargs):
-<<<<<<< HEAD
         """Boost power on Psychic Terrain when grounded."""
         user = args[0] if args else kwargs.get("user")
         target = args[1] if len(args) > 1 else kwargs.get("target")
@@ -1075,14 +1074,6 @@
             return int(power * 1.5)
         return power
 
-    def onModifyMove(self, move, user, target):
-        terrain = getattr(user, "terrain", None)
-        grounded = getattr(user, "grounded", True)
-        if terrain == "psychicterrain" and grounded:
-            move.target = "allAdjacentFoes"
-        return move
-=======
-        pass
     def onModifyMove(self, *args, **kwargs):
         move = args[0] if args else kwargs.get('move')
         user = args[1] if len(args) > 1 else kwargs.get('user')
@@ -1096,7 +1087,6 @@
                 move.power = int(move.power * 1.5)
             if move:
                 move.target = 'allAdjacentFoes'
->>>>>>> 12ebb390
 
 class Facade:
     def onBasePower(self, *args, **kwargs):
