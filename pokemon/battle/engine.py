"""Basic battle engine implementing turn-based combat.

This module provides a simplified framework for battles using the design
specification found in the repository documentation.  The focus is on
turn ordering and state tracking rather than full battle logic.

Notes
-----
The file :mod:`simulator-doc.txt` from Pokémon Showdown describes the
expected control flow of that engine.  The important parts are included
here as a reference for future work.  Individual functions below map to
sections of that pseudocode and currently act as placeholders.

```
STEP 1. MOVE PRE-USAGE
STEP 2. MOVE USAGE
STEP 3. MOVE EXECUTION (sub-moves)
STEP 4. MOVE HIT

MAIN LOOP
    BeforeTurn
    ModifyPriority
    runAction() {
        runSwitch()
        runAfterSwitch()
        runMove()
    }
    runFaint()
    residual()
```

Only a fraction of the above is implemented at the moment.  Unclear or
complex behaviour has been marked with ``TODO`` comments and the
corresponding methods simply ``pass`` for now.
"""

from __future__ import annotations

from dataclasses import dataclass
from enum import Enum, auto
from typing import Callable, List, Optional, Dict

from pokemon.dex import MOVEDEX


class BattleType(Enum):
    """Different types of battles."""

    WILD = 0
    PVP = 1
    TRAINER = 2
    SCRIPTED = 3


class ActionType(Enum):
    """Possible actions a participant may take in a turn."""

    MOVE = auto()
    SWITCH = auto()
    ITEM = auto()
    RUN = auto()


@dataclass
class BattleMove:
    """Representation of a move used in battle."""

    name: str
    power: int = 0
    accuracy: int | float | bool = 100
    priority: int = 0
    onHit: Optional[Callable] = None

    def execute(self, user, target, battle: "Battle") -> None:
        """Execute this move's onHit effect if present."""
        if self.onHit:
            self.onHit(user, target, battle)



@dataclass
class Action:
    """Container describing a chosen action for the turn."""

    actor: "BattleParticipant"
    action_type: ActionType
    target: Optional["BattleParticipant"] = None
    move: Optional[BattleMove] = None
    priority: int = 0


class BattleParticipant:
    """Represents one side of a battle."""

    def __init__(self, name: str, pokemons: List, is_ai: bool = False):
        self.name = name
        self.pokemons = pokemons
        self.active: List = []
        self.is_ai = is_ai
        self.has_lost = False
<<<<<<< HEAD
=======
        # Optional action to be used for the next turn when this participant is
        # controlled externally (e.g. by a player).
>>>>>>> d8c427a5
        self.pending_action: Optional[Action] = None

    def choose_action(self, battle: "Battle") -> Optional[Action]:
        """Return an Action object for this turn.

        For AI-controlled participants the action is chosen automatically.  For
        non-AI participants this method returns the ``pending_action`` that was
        queued externally.
        """
        if self.pending_action:
            action = self.pending_action
            self.pending_action = None
            return action

        if not self.is_ai:
            return None

        if not self.is_ai:
            action = self.pending_action
            self.pending_action = None
            return action

        if not self.active:
            return None
        active_poke = self.active[0]
        if not hasattr(active_poke, "moves") or not active_poke.moves:
            return None
        move_data = active_poke.moves[0]

        def _norm(name: str) -> str:
            return name.replace(" ", "").replace("-", "").replace("'", "").lower()

        move_entry = MOVEDEX.get(_norm(move_data.name))
        on_hit_func = None
        if move_entry:
            from pokemon.dex.functions import moves_funcs
            on_hit = move_entry.raw.get("onHit")
            if isinstance(on_hit, str):
                try:
                    cls_name, func_name = on_hit.split(".", 1)
                    cls = getattr(moves_funcs, cls_name, None)
                    if cls:
                        inst = cls()
                        candidate = getattr(inst, func_name, None)
                        if callable(candidate):
                            on_hit_func = candidate
                except Exception:
                    on_hit_func = None
            move = BattleMove(
                name=move_entry.name,
                power=getattr(move_entry, "power", 0),
                accuracy=getattr(move_entry, "accuracy", 100),
                priority=move_entry.raw.get("priority", 0),
                onHit=on_hit_func,
            )
        else:
            move = BattleMove(name=move_data.name, priority=getattr(move_data, "priority", 0))
        opponent = battle.opponent_of(self)
        if not opponent or not opponent.active:
            return None
        target = opponent.active[0]
        priority = getattr(move, "priority", 0)
        return Action(self, ActionType.MOVE, target, move, priority)


class Battle:
    """Main battle controller."""

    def __init__(self, battle_type: BattleType, participants: List[BattleParticipant]):
        self.type = battle_type
        self.participants = participants
        self.turn_count = 0
        self.battle_over = False

    # ------------------------------------------------------------------
    # Helper methods
    # ------------------------------------------------------------------
    def opponent_of(self, participant: BattleParticipant) -> Optional[BattleParticipant]:
        for part in self.participants:
            if part is not participant:
                return part
        return None

    def check_victory(self) -> Optional[BattleParticipant]:
        remaining = [p for p in self.participants if not p.has_lost]
        if len(remaining) <= 1:
            self.battle_over = True
            return remaining[0] if remaining else None
        return None

    # ------------------------------------------------------------------
    # Pseudocode mapping
    # ------------------------------------------------------------------
    def run_switch(self) -> None:
        """Handle Pokémon switches before moves are executed."""

        for part in self.participants:
            if part.has_lost:
                continue

            # If no active Pokémon, bring out the first healthy one
            if not part.active:
                for poke in part.pokemons:
                    if getattr(poke, "hp", 0) > 0:
                        part.active = [poke]
                        break
                continue

            # Replace fainted active Pokémon if possible
            active = part.active[0]
            if getattr(active, "hp", 0) <= 0:
                for poke in part.pokemons:
                    if poke is active:
                        continue
                    if getattr(poke, "hp", 0) > 0:
                        part.active = [poke]
                        break

    def run_after_switch(self) -> None:
        """Trigger simple events after Pokémon have switched in."""

        for part in self.participants:
            if part.has_lost:
                continue
            for poke in part.active:
                # Clear any temporary battle values on switch
                if hasattr(poke, "tempvals"):
                    poke.tempvals.clear()

    def run_move(self) -> None:
        """Execute ordered actions for this turn."""

        # TODO: incorporate full move failure and targeting rules
        actions = self.select_actions()
        actions = self.order_actions(actions)
        self.execute_actions(actions)

    def run_faint(self) -> None:
        """Handle fainted Pokémon and mark participants as losing if needed."""

        for part in self.participants:
            if part.has_lost:
                continue

            # Remove fainted Pokémon from the active list
            part.active = [p for p in part.active if getattr(p, "hp", 0) > 0]

            # Check if the participant has any Pokémon left
            if not any(getattr(p, "hp", 0) > 0 for p in part.pokemons):
                part.has_lost = True

    def residual(self) -> None:
        """Process residual effects and handle end-of-turn fainting."""

        # Apply very light residual damage for demonstration
        for part in self.participants:
            if part.has_lost:
                continue
            for poke in list(part.active):
                status = getattr(poke, "status", None)
                if status in {"brn", "psn"}:
                    poke.hp = max(0, poke.hp - 1)

        # Remove Pokémon that fainted from residual damage
        self.run_faint()

        # Auto-switch in replacements for any empty sides
        self.run_switch()
        self.run_after_switch()

    def run_action(self) -> None:
        """Main action runner modeled on Showdown's `runAction`."""

        self.run_switch()
        self.run_after_switch()
        self.run_move()
        self.run_faint()
        self.residual()

    # ------------------------------------------------------------------
    # Turn logic
    # ------------------------------------------------------------------
    def start_turn(self) -> None:
        """Reset temporary flags or display status."""
        self.turn_count += 1

    def select_actions(self) -> List[Action]:
        actions: List[Action] = []
        for part in self.participants:
            if part.has_lost:
                continue
            action = part.choose_action(self)
            if action:
                actions.append(action)
        return actions

    def order_actions(self, actions: List[Action]) -> List[Action]:
        return sorted(actions, key=lambda a: a.priority, reverse=True)

    def execute_actions(self, actions: List[Action]) -> None:
        for action in actions:
            if action.action_type is ActionType.MOVE and action.move:
                action.move.execute(action.actor.active[0], action.target.active[0], self)

    def end_turn(self) -> None:
        for part in self.participants:
            if all(getattr(p, "hp", 1) <= 0 for p in part.pokemons):
                part.has_lost = True
        self.check_victory()

    def run_turn(self) -> None:
        self.start_turn()
        self.run_action()
        self.end_turn()<|MERGE_RESOLUTION|>--- conflicted
+++ resolved
@@ -98,11 +98,6 @@
         self.active: List = []
         self.is_ai = is_ai
         self.has_lost = False
-<<<<<<< HEAD
-=======
-        # Optional action to be used for the next turn when this participant is
-        # controlled externally (e.g. by a player).
->>>>>>> d8c427a5
         self.pending_action: Optional[Action] = None
 
     def choose_action(self, battle: "Battle") -> Optional[Action]:
