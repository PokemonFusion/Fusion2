"""Basic battle engine implementing turn-based combat.

This module provides a simplified framework for battles using the design
specification found in the repository documentation.  The focus is on
turn ordering and state tracking rather than full battle logic.

Notes
-----
The file :mod:`simulator-doc.txt` from Pokémon Showdown describes the
expected control flow of that engine.  The important parts are included
here as a reference for future work.  Individual functions below map to
sections of that pseudocode and currently act as placeholders.

```
STEP 1. MOVE PRE-USAGE
STEP 2. MOVE USAGE
STEP 3. MOVE EXECUTION (sub-moves)
STEP 4. MOVE HIT

MAIN LOOP
    BeforeTurn
    ModifyPriority
    runAction() {
        runSwitch()
        runAfterSwitch()
        runMove()
    }
    runFaint()
    residual()
```

Only a fraction of the above is implemented at the moment.  Unclear or
complex behaviour has been marked with ``TODO`` comments and the
corresponding methods simply ``pass`` for now.
"""

from __future__ import annotations

from dataclasses import dataclass, field
from enum import Enum, auto
from typing import Callable, List, Optional, Dict, Any
import random

from pokemon.dex import MOVEDEX


class BattleType(Enum):
    """Different types of battles."""

    WILD = 0
    PVP = 1
    TRAINER = 2
    SCRIPTED = 3


class ActionType(Enum):
    """Possible actions a participant may take in a turn."""

    MOVE = auto()
    SWITCH = auto()
    ITEM = auto()
    RUN = auto()


@dataclass
class BattleMove:
    """Representation of a move used in battle."""

    name: str
    power: int = 0
    accuracy: int | float | bool = 100
    priority: int = 0
    onHit: Optional[Callable] = None
<<<<<<< HEAD
    basePowerCallback: Optional[Callable] = None
=======
    onTry: Optional[Callable] = None
    basePowerCallback: Optional[Callable] = None
    type: Optional[str] = None
    raw: Dict[str, Any] = field(default_factory=dict)
>>>>>>> a2056cf3

    def execute(self, user, target, battle: "Battle") -> None:
        """Execute this move's effect."""
        if self.onTry:
            self.onTry(user, target, self, battle)
        if self.onHit:
            self.onHit(user, target, battle)
            return

        # Default behaviour for moves without custom handlers
        from .damage import damage_calc
        from pokemon.dex.entities import Move

        raw = dict(self.raw)
        if self.basePowerCallback:
            raw["basePowerCallback"] = self.basePowerCallback
        move = Move(
            name=self.name,
            num=0,
            type=self.type,
            category="Physical",
            power=self.power,
            accuracy=self.accuracy,
            pp=None,
            raw=raw,
        )

        if self.basePowerCallback:
            try:
                move.basePowerCallback = self.basePowerCallback
                # allow callback to setup move data before damage calculation
                self.basePowerCallback(user, target, move)
            except Exception:
                move.basePowerCallback = None

<<<<<<< HEAD
        result = damage_calc(user, target, move)
=======
        result = damage_calc(user, target, move, battle=battle)

>>>>>>> a2056cf3
        dmg = sum(result.debug.get("damage", []))
        if hasattr(target, "hp"):
            target.hp = max(0, target.hp - dmg)
            if dmg > 0:
                try:
                    target.tempvals["took_damage"] = True
                except Exception:
                    pass



@dataclass
class Action:
    """Container describing a chosen action for the turn."""

    actor: "BattleParticipant"
    action_type: ActionType
    target: Optional["BattleParticipant"] = None
    move: Optional[BattleMove] = None
    item: Optional[str] = None
    priority: int = 0


class BattleParticipant:
    """Represents one side of a battle."""

    def __init__(self, name: str, pokemons: List, is_ai: bool = False):
        self.name = name
        self.pokemons = pokemons
        self.active: List = []
        self.is_ai = is_ai
        self.has_lost = False
        self.pending_action: Optional[Action] = None

    def choose_action(self, battle: "Battle") -> Optional[Action]:
        """Return an Action object for this turn.

        For AI-controlled participants the action is chosen automatically.  For
        non-AI participants this method returns the ``pending_action`` that was
        queued externally.
        """
        if self.pending_action:
            action = self.pending_action
            self.pending_action = None
            return action

        if not self.is_ai:
            return None

        if not self.is_ai:
            action = self.pending_action
            self.pending_action = None
            return action

        if not self.active:
            return None
        active_poke = self.active[0]
        if not hasattr(active_poke, "moves") or not active_poke.moves:
            return None
        move_data = active_poke.moves[0]

        def _norm(name: str) -> str:
            return name.replace(" ", "").replace("-", "").replace("'", "").lower()

        move_entry = MOVEDEX.get(_norm(move_data.name))
        on_hit_func = None
<<<<<<< HEAD
=======
        on_try_func = None
>>>>>>> a2056cf3
        base_power_cb = None
        if move_entry:
            from pokemon.dex.functions import moves_funcs
            on_hit = move_entry.raw.get("onHit")
            if isinstance(on_hit, str):
                try:
                    cls_name, func_name = on_hit.split(".", 1)
                    cls = getattr(moves_funcs, cls_name, None)
                    if cls:
                        inst = cls()
                        candidate = getattr(inst, func_name, None)
                        if callable(candidate):
                            on_hit_func = candidate
                except Exception:
                    on_hit_func = None
<<<<<<< HEAD
            bp_cb = move_entry.raw.get("basePowerCallback")
            if isinstance(bp_cb, str):
                try:
                    cls_name, func_name = bp_cb.split(".", 1)
                    cls = getattr(moves_funcs, cls_name, None)
                    if cls:
                        inst = cls()
                        candidate = getattr(inst, func_name, None)
                        if callable(candidate):
                            base_power_cb = candidate
                except Exception:
                    base_power_cb = None
=======

            on_try = move_entry.raw.get("onTry")
            if isinstance(on_try, str):
                try:
                    cls_name, func_name = on_try.split(".", 1)
                    cls = getattr(moves_funcs, cls_name, None)
                    if cls:
                        inst = cls()
                        cand = getattr(inst, func_name, None)
                        if callable(cand):
                            on_try_func = cand
                except Exception:
                    on_try_func = None
            base_cb = move_entry.raw.get("basePowerCallback")
            if isinstance(base_cb, str):
                try:
                    cls_name, func_name = base_cb.split(".", 1)
                    cls = getattr(moves_funcs, cls_name, None)
                    if cls:
                        inst = cls()
                        cand = getattr(inst, func_name, None)
                        if callable(cand):
                            base_power_cb = cand
                except Exception:
                    base_power_cb = None
                    
>>>>>>> a2056cf3
            move = BattleMove(
                name=move_entry.name,
                power=getattr(move_entry, "power", 0),
                accuracy=getattr(move_entry, "accuracy", 100),
                priority=move_entry.raw.get("priority", 0),
                onHit=on_hit_func,
<<<<<<< HEAD
                basePowerCallback=base_power_cb,
=======
                onTry=on_try_func,
                basePowerCallback=base_power_cb,
                type=getattr(move_entry, "type", None),
                raw=move_entry.raw,

>>>>>>> a2056cf3
            )
        else:
            move = BattleMove(name=move_data.name, priority=getattr(move_data, "priority", 0))
        opponent = battle.opponent_of(self)
        if not opponent or not opponent.active:
            return None
        target = opponent.active[0]
        priority = getattr(move, "priority", 0)
        return Action(self, ActionType.MOVE, target, move, priority)


class Battle:
    """Main battle controller."""

    def __init__(self, battle_type: BattleType, participants: List[BattleParticipant]):
        self.type = battle_type
        self.participants = participants
        self.turn_count = 0
        self.battle_over = False
        from .battledata import Field
        self.field = Field()

    # ------------------------------------------------------------------
    # Helper methods
    # ------------------------------------------------------------------
    def opponent_of(self, participant: BattleParticipant) -> Optional[BattleParticipant]:
        for part in self.participants:
            if part is not participant:
                return part
        return None

    def check_victory(self) -> Optional[BattleParticipant]:
        remaining = [p for p in self.participants if not p.has_lost]
        if len(remaining) <= 1:
            self.battle_over = True
            return remaining[0] if remaining else None
        return None

    # ------------------------------------------------------------------
    # Pseudocode mapping
    # ------------------------------------------------------------------
    def run_switch(self) -> None:
        """Handle Pokémon switches before moves are executed."""

        for part in self.participants:
            if part.has_lost:
                continue

            # If no active Pokémon, bring out the first healthy one
            if not part.active:
                for poke in part.pokemons:
                    if getattr(poke, "hp", 0) > 0:
                        part.active = [poke]
                        break
                continue

            # Replace fainted active Pokémon if possible
            active = part.active[0]
            if getattr(active, "hp", 0) <= 0:
                for poke in part.pokemons:
                    if poke is active:
                        continue
                    if getattr(poke, "hp", 0) > 0:
                        part.active = [poke]
                        break

    def run_after_switch(self) -> None:
        """Trigger simple events after Pokémon have switched in."""

        for part in self.participants:
            if part.has_lost:
                continue
            for poke in part.active:
                # Clear any temporary battle values on switch
                if hasattr(poke, "tempvals"):
                    poke.tempvals.clear()
            for poke in part.pokemons:
                if poke not in part.active and getattr(poke, "status", None) == "tox":
                    poke.status = "psn"
                    poke.toxic_counter = 0

    def run_move(self) -> None:
        """Execute ordered actions for this turn."""

        # TODO: incorporate full move failure and targeting rules
        actions = self.select_actions()
        actions = self.order_actions(actions)
        self.execute_actions(actions)

    def run_faint(self) -> None:
        """Handle fainted Pokémon and mark participants as losing if needed."""

        for part in self.participants:
            if part.has_lost:
                continue

            # Remove fainted Pokémon from the active list
            part.active = [p for p in part.active if getattr(p, "hp", 0) > 0]

            # Check if the participant has any Pokémon left
            if not any(getattr(p, "hp", 0) > 0 for p in part.pokemons):
                part.has_lost = True

    def residual(self) -> None:
        """Process residual effects and handle end-of-turn fainting."""

        # Apply residual damage from status conditions
        for part in self.participants:
            if part.has_lost:
                continue
            for poke in list(part.active):
                status = getattr(poke, "status", None)
                if status in {"brn", "psn"}:
                    max_hp = getattr(poke, "max_hp", getattr(poke, "hp", 1))
                    damage = max(1, max_hp // 8)
                    poke.hp = max(0, poke.hp - damage)
                elif status == "tox":
                    max_hp = getattr(poke, "max_hp", getattr(poke, "hp", 1))
                    counter = getattr(poke, "toxic_counter", 1)
                    damage = max(1, (max_hp * counter) // 16)
                    poke.hp = max(0, poke.hp - damage)
                    poke.toxic_counter = counter + 1

        # Remove Pokémon that fainted from residual damage
        self.run_faint()

        # Auto-switch in replacements for any empty sides
        self.run_switch()
        self.run_after_switch()

    def run_action(self) -> None:
        """Main action runner modeled on Showdown's `runAction`."""

        self.run_switch()
        self.run_after_switch()
        self.run_move()
        self.run_faint()
        self.residual()

    # ------------------------------------------------------------------
    # Turn logic
    # ------------------------------------------------------------------
    def start_turn(self) -> None:
        """Reset temporary flags or display status."""
        self.turn_count += 1

    def select_actions(self) -> List[Action]:
        actions: List[Action] = []
        for part in self.participants:
            if part.has_lost:
                continue
            action = part.choose_action(self)
            if action:
                actions.append(action)
        return actions

    def order_actions(self, actions: List[Action]) -> List[Action]:
        return sorted(actions, key=lambda a: a.priority, reverse=True)

    def status_prevents_move(self, pokemon) -> bool:
        """Return True if the Pokemon cannot act due to status."""
        status = getattr(pokemon, "status", None)
        if status == "par":
            return random.random() < 0.25
        if status == "frz":
            if random.random() < 0.2:
                pokemon.status = 0
                return False
            return True
        if status == "slp":
            turns = pokemon.tempvals.get("slp_turns")
            if turns is None:
                turns = random.randint(1, 3)
                pokemon.tempvals["slp_turns"] = turns
            if turns > 0:
                turns -= 1
                pokemon.tempvals["slp_turns"] = turns
                if turns == 0:
                    pokemon.status = 0
                    pokemon.tempvals.pop("slp_turns", None)
                    return False
                return True
        return False

    def execute_actions(self, actions: List[Action]) -> None:
        for action in actions:
            if action.action_type is ActionType.MOVE and action.move:
                actor_poke = action.actor.active[0]
                if self.status_prevents_move(actor_poke):
                    continue
                action.move.execute(actor_poke, action.target.active[0], self)
                try:
                    actor_poke.tempvals["moved"] = True
                except Exception:
                    pass
            elif action.action_type is ActionType.ITEM and action.item:
                self.execute_item(action)

    def execute_item(self, action: Action) -> None:
        """Handle item usage during battle."""
        item_name = action.item.lower()
        target = action.target or self.opponent_of(action.actor)
        if not target or not target.active:
            return

        if item_name.endswith("ball") and self.type is BattleType.WILD:
            target_poke = target.active[0]
            try:
                from pokemon.dex.functions.pokedex_funcs import get_catch_rate
            except Exception:
                get_catch_rate = lambda name: 255
            catch_rate = get_catch_rate(getattr(target_poke, "name", "")) or 0
            status = getattr(target_poke, "status", None)
            max_hp = getattr(target_poke, "max_hp", getattr(target_poke, "hp", 1))
            from .capture import attempt_capture
            caught = attempt_capture(max_hp, target_poke.hp, catch_rate, status=status)
            if caught:
                target.active.remove(target_poke)
                if target_poke in target.pokemons:
                    target.pokemons.remove(target_poke)
                target.has_lost = True
                self.check_victory()

    def end_turn(self) -> None:
        for part in self.participants:
            if all(getattr(p, "hp", 1) <= 0 for p in part.pokemons):
                part.has_lost = True
        self.check_victory()

    def run_turn(self) -> None:
        self.start_turn()
        self.run_action()
        self.end_turn()<|MERGE_RESOLUTION|>--- conflicted
+++ resolved
@@ -71,14 +71,10 @@
     accuracy: int | float | bool = 100
     priority: int = 0
     onHit: Optional[Callable] = None
-<<<<<<< HEAD
-    basePowerCallback: Optional[Callable] = None
-=======
     onTry: Optional[Callable] = None
     basePowerCallback: Optional[Callable] = None
     type: Optional[str] = None
     raw: Dict[str, Any] = field(default_factory=dict)
->>>>>>> a2056cf3
 
     def execute(self, user, target, battle: "Battle") -> None:
         """Execute this move's effect."""
@@ -114,12 +110,7 @@
             except Exception:
                 move.basePowerCallback = None
 
-<<<<<<< HEAD
-        result = damage_calc(user, target, move)
-=======
         result = damage_calc(user, target, move, battle=battle)
-
->>>>>>> a2056cf3
         dmg = sum(result.debug.get("damage", []))
         if hasattr(target, "hp"):
             target.hp = max(0, target.hp - dmg)
@@ -186,10 +177,7 @@
 
         move_entry = MOVEDEX.get(_norm(move_data.name))
         on_hit_func = None
-<<<<<<< HEAD
-=======
         on_try_func = None
->>>>>>> a2056cf3
         base_power_cb = None
         if move_entry:
             from pokemon.dex.functions import moves_funcs
@@ -205,20 +193,6 @@
                             on_hit_func = candidate
                 except Exception:
                     on_hit_func = None
-<<<<<<< HEAD
-            bp_cb = move_entry.raw.get("basePowerCallback")
-            if isinstance(bp_cb, str):
-                try:
-                    cls_name, func_name = bp_cb.split(".", 1)
-                    cls = getattr(moves_funcs, cls_name, None)
-                    if cls:
-                        inst = cls()
-                        candidate = getattr(inst, func_name, None)
-                        if callable(candidate):
-                            base_power_cb = candidate
-                except Exception:
-                    base_power_cb = None
-=======
 
             on_try = move_entry.raw.get("onTry")
             if isinstance(on_try, str):
@@ -245,22 +219,16 @@
                 except Exception:
                     base_power_cb = None
                     
->>>>>>> a2056cf3
             move = BattleMove(
                 name=move_entry.name,
                 power=getattr(move_entry, "power", 0),
                 accuracy=getattr(move_entry, "accuracy", 100),
                 priority=move_entry.raw.get("priority", 0),
                 onHit=on_hit_func,
-<<<<<<< HEAD
-                basePowerCallback=base_power_cb,
-=======
                 onTry=on_try_func,
                 basePowerCallback=base_power_cb,
                 type=getattr(move_entry, "type", None),
                 raw=move_entry.raw,
-
->>>>>>> a2056cf3
             )
         else:
             move = BattleMove(name=move_data.name, priority=getattr(move_data, "priority", 0))
