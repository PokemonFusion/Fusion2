--- conflicted
+++ resolved
@@ -246,7 +246,6 @@
             if hasattr(trainer, "db"):
                 trainer.db.battle_control = value
 
-<<<<<<< HEAD
     # ------------------------------------------------------------
     # Turn helpers
     # ------------------------------------------------------------
@@ -389,7 +388,6 @@
         for trainer, names in prompts.items():
             message = f"Choose an action for {self._format_pokemon_names(names)}."
             self._msg_to(trainer, message)
-=======
     def _register_trainer(self, trainer) -> None:
         """Record battle state and locks for ``trainer``."""
 
@@ -403,7 +401,6 @@
         ndb = getattr(trainer, "ndb", None)
         if ndb is not None:
             ndb.battle_instance = self
->>>>>>> 4c0b6442
 
     @staticmethod
     def ensure_for_player(player) -> "BattleSession | None":
