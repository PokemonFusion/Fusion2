--- conflicted
+++ resolved
@@ -392,11 +392,12 @@
     spread: bool = False,
     rng: Optional[random.Random] = None,
 ) -> DamageResult:
-<<<<<<< HEAD
     result = DamageResult()
     rng = rng or getattr(battle, "rng", random)
+
+    # Handle multihit distribution
     numhits = 1
-    multihit = move.raw.get("multihit") if move.raw else None
+    multihit = move.raw.get("multihit") if getattr(move, "raw", None) else None
     if isinstance(multihit, list):
         population, weights = zip(*MULTIHITCOUNT.items())
         numhits = rng.choices(population, weights)[0]
@@ -404,6 +405,7 @@
         numhits = multihit
 
     for _ in range(numhits):
+        # Pre-move dynamic power hook (Move instance API)
         if hasattr(move, "basePowerCallback") and callable(move.basePowerCallback):
             try:
                 new_power = move.basePowerCallback(attacker, target, move)
@@ -411,6 +413,7 @@
                     move.power = int(new_power)
             except Exception:
                 pass
+
         # ------------------------------------------------------------------
         # Accuracy modification hooks
         # ------------------------------------------------------------------
@@ -502,6 +505,9 @@
             result.text.append(f"{attacker.name} uses {move.name} but it missed!")
             continue
 
+        # ------------------------------------------------------------------
+        # Stat gathering + callbacks
+        # ------------------------------------------------------------------
         try:  # pragma: no cover - allows testing with minimal stubs
             from pokemon.battle.utils import get_modified_stat
         except Exception:
@@ -512,18 +518,14 @@
 
         atk_key = "attack" if move.category == "Physical" else "special_attack"
         def_key = "defense" if move.category == "Physical" else "special_defense"
-        # Retrieve both offensive stats so that ability callbacks which modify
-        # an unused stat (e.g. ``onModifySpA`` during a physical move) are still
-        # invoked.  This mirrors the behaviour of the comprehensive battle
-        # engine where such hooks may fire regardless of move category.
+
+        # Compute both ATK & SpA so ability hooks can touch either before selection
         atk_stat = get_modified_stat(attacker, "attack")
         spa_stat = get_modified_stat(attacker, "special_attack")
-        atk_stat = atk_stat if atk_key == "attack" else spa_stat
         def_stat = get_modified_stat(target, def_key)
 
         def _run_cb(holder, name, stat):
             """Safely invoke a stat-modifying callback."""
-
             if not holder or not hasattr(holder, "call"):
                 return stat
             try:
@@ -562,9 +564,10 @@
         atk_stat = _run_cb(opp_ability, "onAnyModifyAtk", atk_stat)
         atk_stat = _run_cb(opp_ability, "onAllyModifyAtk", atk_stat)
 
-        # Determine the stat actually used for damage after all modifications
+        # Select final attacking stat based on move category
         atk_stat = atk_stat if atk_key == "attack" else spa_stat
 
+        # Burn etc. (on physical)
         if atk_key == "attack":
             try:
                 from pokemon.dex.functions.conditions_funcs import CONDITION_HANDLERS
@@ -585,9 +588,14 @@
                 if isinstance(new_atk, (int, float)):
                     atk_stat = int(new_atk)
 
+        # ------------------------------------------------------------------
+        # Base power resolution (robust)
+        # ------------------------------------------------------------------
         power = move.power or 0
         move_name = getattr(move, "name", None)
         move_key = getattr(move, "key", None) or _normalize_key(str(move_name or ""))
+
+        # 1) Prefer move.raw["basePower"] if present
         if power in (None, 0):
             raw_data = getattr(move, "raw", None)
             raw_issue = None
@@ -605,6 +613,7 @@
             if raw_issue is not None:
                 _report_dict_issue(raw_issue, move_name, move_key)
 
+        # 2) Fallback: lookup in MOVEDEX (case-insensitive / normalized)
         if power in (None, 0):
             if not move_key:
                 _report_dict_issue("Move key unavailable for MOVEDEX lookup", move_name, move_key)
@@ -632,15 +641,16 @@
                     if not isinstance(base_power, (int, float)) or base_power <= 0:
                         base_power = getattr(dex_entry, "power", None)
                         if not isinstance(base_power, (int, float)) or base_power <= 0:
-                            _report_dict_issue(
-                                "Dex entry missing power attribute", move_name, move_key
-                            )
+                            _report_dict_issue("Dex entry missing power attribute", move_name, move_key)
                     if isinstance(base_power, (int, float)) and base_power > 0:
                         power = int(base_power)
+
         if isinstance(power, (int, float)) and power > 0:
             move.power = int(power)
         else:
             power = 0
+
+        # 3) Terrain/move callbacks that can still modify base power
         if battle is not None:
             field = getattr(battle, "field", None)
             if field:
@@ -657,7 +667,8 @@
                                 new_pow = cb(attacker, move)
                         if isinstance(new_pow, (int, float)):
                             power = int(new_pow)
-        if move.raw:
+
+        if getattr(move, "raw", None):
             cb = move.raw.get("basePowerCallback")
             if callable(cb):
                 try:
@@ -667,111 +678,141 @@
                 except Exception:
                     pass
 
-        # ``base_damage`` expects the attacker's level.     Older stubs used in
-        # tests only define ``num`` so we fall back to that when ``level`` is
-        # missing for backwards compatibility.
+        # ------------------------------------------------------------------
+        # Fast-path for non-damaging moves
+        # ------------------------------------------------------------------
+        damaging_move = (
+            getattr(move, "category", None) != "Status"
+            and isinstance(power, (int, float))
+            and power > 0
+        )
+
+        # ``base_damage`` expects level; older stubs may only have num
         level = getattr(attacker, "level", None)
         if level is None:
             level = getattr(attacker, "num", 1)
-        dmg, rand_mod = base_damage(
-            level,
-            power,
-            atk_stat,
-            def_stat,
-            return_roll=True,
-            rng=rng,
-        )
-        result.debug.setdefault("level", []).append(level)
-        result.debug.setdefault("power", []).append(power)
-        result.debug.setdefault("attack", []).append(atk_stat)
-        result.debug.setdefault("defense", []).append(def_stat)
-        result.debug.setdefault("rand", []).append(rand_mod)
-        if battle is not None:
-            field = getattr(battle, "field", None)
-            if field:
-                weather_handler = getattr(field, "weather_handler", None)
-                if weather_handler:
-                    cb = getattr(weather_handler, "onWeatherModifyDamage", None)
-                    if callable(cb):
-                        try:
-                            wmult = cb(move)
-                        except Exception:
-                            wmult = cb(move=move)
-                        if isinstance(wmult, (int, float)):
-                            dmg = floor(dmg * wmult)
-        stab = stab_multiplier(attacker, move)
-        dmg = floor(dmg * stab)
-        result.debug.setdefault("stab", []).append(stab)
-        eff = type_effectiveness(target, move)
-        result.debug.setdefault("type_effectiveness", []).append(eff)
-        temp_eff = eff
-        if temp_eff > 1:
-            while temp_eff > 1:
-                result.text.append(DEFAULT_TEXT["default"]["superEffective"])
-                temp_eff /= 2
-        elif 0 < temp_eff < 1:
-            while temp_eff < 1:
-                result.text.append(DEFAULT_TEXT["default"]["resisted"])
-                temp_eff *= 2
-        elif temp_eff == 0:
-            result.text.append(DEFAULT_TEXT["default"]["immune"].replace("[POKEMON]", target.name))
-            continue
-        dmg = floor(dmg * eff)
-
-        # Critical hit calculation with simple ratio handling
-        crit_ratio = 0
-        if move.raw:
-            crit_ratio = int(move.raw.get("critRatio", 0))
-        ability = getattr(attacker, "ability", None)
-        if ability and hasattr(ability, "call"):
-            try:
-                new_ratio = ability.call(
-                    "onModifyCritRatio", crit_ratio, attacker=attacker, defender=target, move=move
-                )
-            except Exception:
-                new_ratio = ability.call("onModifyCritRatio", crit_ratio)
-            if isinstance(new_ratio, (int, float)):
-                crit_ratio = int(new_ratio)
-        item = getattr(attacker, "item", None) or getattr(attacker, "held_item", None)
-        if item and hasattr(item, "call"):
-            try:
-                new_ratio = item.call(
-                    "onModifyCritRatio", crit_ratio, pokemon=attacker, target=target
-                )
-            except Exception:
-                new_ratio = item.call("onModifyCritRatio", crit_ratio)
-            if isinstance(new_ratio, (int, float)):
-                crit_ratio = int(new_ratio)
-        if getattr(attacker, "volatiles", {}).get("focusenergy"):
-            crit_ratio += 2
-        if getattr(attacker, "volatiles", {}).get("laserfocus"):
-            crit_ratio = max(crit_ratio, 3)
-
-        chances = {0: 1 / 24, 1: 1 / 8, 2: 1 / 2}
-        crit = False
-        if move.raw and move.raw.get("willCrit"):
-            crit = True
+
+        if not damaging_move:
+            rand_mod = 1.0
+            result.debug.setdefault("level", []).append(level)
+            result.debug.setdefault("power", []).append(power)
+            result.debug.setdefault("attack", []).append(atk_stat)
+            result.debug.setdefault("defense", []).append(def_stat)
+            result.debug.setdefault("rand", []).append(rand_mod)
+            result.debug.setdefault("stab", []).append(1.0)
+            result.debug.setdefault("type_effectiveness", []).append(1.0)
+            result.debug.setdefault("critical", []).append(False)
+            result.debug.setdefault("damage", []).append(0)
+            dmg = 0
         else:
-            chance = chances.get(crit_ratio, 1.0)
-            crit = percent_check(chance, rng=rng)
-        if crit:
-            dmg = floor(dmg * 1.5)
-            result.debug.setdefault("critical", []).append(True)
-        else:
-            result.debug.setdefault("critical", []).append(False)
-        if spread:
-            dmg = int(dmg * 0.75)
-        if (
-            dmg < 1
-            and getattr(move, "category", None) != "Status"
-            and isinstance(power, (int, float))
-            and power > 0
-        ):
-            dmg = 1
-        result.debug.setdefault("damage", []).append(dmg)
-
-        # apply simple status effects like burns
-        if move.raw:
+            # Base damage
+            dmg, rand_mod = base_damage(
+                level,
+                power,
+                atk_stat,
+                def_stat,
+                return_roll=True,
+                rng=rng,
+            )
+            result.debug.setdefault("level", []).append(level)
+            result.debug.setdefault("power", []).append(power)
+            result.debug.setdefault("attack", []).append(atk_stat)
+            result.debug.setdefault("defense", []).append(def_stat)
+            result.debug.setdefault("rand", []).append(rand_mod)
+
+            # Weather
+            if battle is not None:
+                field = getattr(battle, "field", None)
+                if field:
+                    weather_handler = getattr(field, "weather_handler", None)
+                    if weather_handler:
+                        cb = getattr(weather_handler, "onWeatherModifyDamage", None)
+                        if callable(cb):
+                            try:
+                                wmult = cb(move)
+                            except Exception:
+                                wmult = cb(move=move)
+                            if isinstance(wmult, (int, float)):
+                                dmg = floor(dmg * wmult)
+
+            # STAB
+            stab = stab_multiplier(attacker, move)
+            dmg = floor(dmg * stab)
+            result.debug.setdefault("stab", []).append(stab)
+
+            # Type effectiveness (+ text)
+            eff = type_effectiveness(target, move)
+            result.debug.setdefault("type_effectiveness", []).append(eff)
+            temp_eff = eff
+            if temp_eff > 1:
+                while temp_eff > 1:
+                    result.text.append(DEFAULT_TEXT["default"]["superEffective"])
+                    temp_eff /= 2
+            elif 0 < temp_eff < 1:
+                while temp_eff < 1:
+                    result.text.append(DEFAULT_TEXT["default"]["resisted"])
+                    temp_eff *= 2
+            elif temp_eff == 0:
+                result.text.append(DEFAULT_TEXT["default"]["immune"].replace("[POKEMON]", target.name))
+                continue
+            dmg = floor(dmg * eff)
+
+            # Critical hit
+            crit_ratio = 0
+            if getattr(move, "raw", None):
+                crit_ratio = int(move.raw.get("critRatio", 0))
+            ability = getattr(attacker, "ability", None)
+            if ability and hasattr(ability, "call"):
+                try:
+                    new_ratio = ability.call(
+                        "onModifyCritRatio", crit_ratio, attacker=attacker, defender=target, move=move
+                    )
+                except Exception:
+                    new_ratio = ability.call("onModifyCritRatio", crit_ratio)
+                if isinstance(new_ratio, (int, float)):
+                    crit_ratio = int(new_ratio)
+            item = getattr(attacker, "item", None) or getattr(attacker, "held_item", None)
+            if item and hasattr(item, "call"):
+                try:
+                    new_ratio = item.call(
+                        "onModifyCritRatio", crit_ratio, pokemon=attacker, target=target
+                    )
+                except Exception:
+                    new_ratio = item.call("onModifyCritRatio", crit_ratio)
+                if isinstance(new_ratio, (int, float)):
+                    crit_ratio = int(new_ratio)
+            if getattr(attacker, "volatiles", {}).get("focusenergy"):
+                crit_ratio += 2
+            if getattr(attacker, "volatiles", {}).get("laserfocus"):
+                crit_ratio = max(crit_ratio, 3)
+
+            chances = {0: 1 / 24, 1: 1 / 8, 2: 1 / 2}
+            crit = False
+            if getattr(move, "raw", None) and move.raw.get("willCrit"):
+                crit = True
+            else:
+                chance = chances.get(crit_ratio, 1.0)
+                crit = percent_check(chance, rng=rng)
+            if crit:
+                dmg = floor(dmg * 1.5)
+                result.debug.setdefault("critical", []).append(True)
+            else:
+                result.debug.setdefault("critical", []).append(False)
+
+            # Spread modifier
+            if spread:
+                dmg = int(dmg * 0.75)
+
+            # Minimum damage if it's a damaging move
+            if dmg < 1 and isinstance(power, (int, float)) and power > 0:
+                dmg = 1
+
+            result.debug.setdefault("damage", []).append(dmg)
+
+        # ------------------------------------------------------------------
+        # Simple secondary status application (e.g., burn)
+        # ------------------------------------------------------------------
+        if getattr(move, "raw", None):
             status = move.raw.get("status")
             chance = move.raw.get("statusChance", 100)
             secondary = move.raw.get("secondary")
@@ -801,378 +842,10 @@
                     applied = True
                 if applied and status == "brn":
                     result.text.append(f"{target.name} was burned!")
+
     if numhits > 1:
         result.text.append(f"{attacker.name} hit {numhits} times!")
     return result
-=======
-	result = DamageResult()
-	rng = rng or getattr(battle, "rng", random)
-	numhits = 1
-	multihit = move.raw.get("multihit") if move.raw else None
-	if isinstance(multihit, list):
-		population, weights = zip(*MULTIHITCOUNT.items())
-		numhits = rng.choices(population, weights)[0]
-	elif multihit is not None:
-		numhits = multihit
-
-	for _ in range(numhits):
-		if hasattr(move, "basePowerCallback") and callable(move.basePowerCallback):
-			try:
-				new_power = move.basePowerCallback(attacker, target, move)
-				if isinstance(new_power, (int, float)):
-					move.power = int(new_power)
-			except Exception:
-				pass
-		# ------------------------------------------------------------------
-		# Accuracy modification hooks
-		# ------------------------------------------------------------------
-		accuracy = move.accuracy
-
-		# User ability: onSourceModifyAccuracy
-		user_ability = getattr(attacker, "ability", None)
-		if user_ability and hasattr(user_ability, "call"):
-			try:
-				new_acc = user_ability.call(
-					"onSourceModifyAccuracy",
-					accuracy,
-					source=attacker,
-					target=target,
-					move=move,
-				)
-			except Exception:
-				new_acc = user_ability.call("onSourceModifyAccuracy", accuracy)
-			if new_acc is not None:
-				accuracy = new_acc
-
-		# Target ability: onModifyAccuracy
-		target_ability = getattr(target, "ability", None)
-		if target_ability and hasattr(target_ability, "call"):
-			try:
-				new_acc = target_ability.call(
-					"onModifyAccuracy",
-					accuracy,
-					attacker=attacker,
-					defender=target,
-					move=move,
-				)
-			except Exception:
-				new_acc = target_ability.call("onModifyAccuracy", accuracy)
-			if new_acc is not None:
-				accuracy = new_acc
-
-		# Abilities that modify accuracy of any move
-		for owner in (attacker, target):
-			ability = getattr(owner, "ability", None)
-			if ability and hasattr(ability, "call"):
-				try:
-					new_acc = ability.call(
-						"onAnyModifyAccuracy",
-						accuracy,
-						source=attacker,
-						target=target,
-						move=move,
-					)
-				except Exception:
-					new_acc = ability.call("onAnyModifyAccuracy", accuracy)
-				if new_acc is not None:
-					accuracy = new_acc
-
-		# Item hooks for the user and target
-		user_item = getattr(attacker, "item", None) or getattr(attacker, "held_item", None)
-		if user_item and hasattr(user_item, "call"):
-			try:
-				new_acc = user_item.call(
-					"onSourceModifyAccuracy",
-					accuracy,
-					source=attacker,
-					target=target,
-					move=move,
-				)
-			except Exception:
-				new_acc = user_item.call("onSourceModifyAccuracy", accuracy)
-			if new_acc is not None:
-				accuracy = new_acc
-
-		target_item = getattr(target, "item", None) or getattr(target, "held_item", None)
-		if target_item and hasattr(target_item, "call"):
-			try:
-				new_acc = target_item.call(
-					"onModifyAccuracy",
-					accuracy,
-					user=attacker,
-					target=target,
-					move=move,
-				)
-			except Exception:
-				new_acc = target_item.call("onModifyAccuracy", accuracy)
-			if new_acc is not None:
-				accuracy = new_acc
-
-		move.accuracy = accuracy
-
-		if not accuracy_check(move, rng=rng):
-			result.text.append(f"{attacker.name} uses {move.name} but it missed!")
-			continue
-
-		try:  # pragma: no cover - allows testing with minimal stubs
-			from pokemon.battle.utils import get_modified_stat
-		except Exception:
-
-			def get_modified_stat(pokemon, stat: str) -> int:  # type: ignore
-				base = getattr(getattr(pokemon, "base_stats", None), stat, 0)
-				return base
-
-		atk_key = "attack" if move.category == "Physical" else "special_attack"
-		def_key = "defense" if move.category == "Physical" else "special_defense"
-		# Retrieve both offensive stats so that ability callbacks which modify
-		# an unused stat (e.g. ``onModifySpA`` during a physical move) are still
-		# invoked.  This mirrors the behaviour of the comprehensive battle
-		# engine where such hooks may fire regardless of move category.
-		atk_stat = get_modified_stat(attacker, "attack")
-		spa_stat = get_modified_stat(attacker, "special_attack")
-		atk_stat = atk_stat if atk_key == "attack" else spa_stat
-		def_stat = get_modified_stat(target, def_key)
-
-		def _run_cb(holder, name, stat):
-			"""Safely invoke a stat-modifying callback."""
-
-			if not holder or not hasattr(holder, "call"):
-				return stat
-			try:
-				new_val = holder.call(
-					name,
-					stat,
-					attacker=attacker,
-					defender=target,
-					move=move,
-					pokemon=attacker,
-					source=attacker,
-					target=target,
-				)
-			except TypeError:
-				try:
-					new_val = holder.call(name, stat, move=move)
-				except Exception:
-					return stat
-			except Exception:
-				return stat
-			return int(new_val) if isinstance(new_val, (int, float)) else stat
-
-		# Attacker ability/item hooks
-		atk_stat = _run_cb(getattr(attacker, "ability", None), "onModifyAtk", atk_stat)
-		spa_stat = _run_cb(getattr(attacker, "ability", None), "onModifySpA", spa_stat)
-		atk_stat = _run_cb(getattr(attacker, "ability", None), "onAnyModifyAtk", atk_stat)
-		atk_stat = _run_cb(getattr(attacker, "ability", None), "onAllyModifyAtk", atk_stat)
-		item = getattr(attacker, "item", None) or getattr(attacker, "held_item", None)
-		atk_stat = _run_cb(item, "onModifyAtk", atk_stat)
-		spa_stat = _run_cb(item, "onModifySpA", spa_stat)
-
-		# Target ability hooks that modify the attacker's stats
-		opp_ability = getattr(target, "ability", None)
-		atk_stat = _run_cb(opp_ability, "onSourceModifyAtk", atk_stat)
-		spa_stat = _run_cb(opp_ability, "onSourceModifySpA", spa_stat)
-		atk_stat = _run_cb(opp_ability, "onAnyModifyAtk", atk_stat)
-		atk_stat = _run_cb(opp_ability, "onAllyModifyAtk", atk_stat)
-
-		# Determine the stat actually used for damage after all modifications
-		atk_stat = atk_stat if atk_key == "attack" else spa_stat
-
-		if atk_key == "attack":
-			try:
-				from pokemon.dex.functions.conditions_funcs import CONDITION_HANDLERS
-			except Exception:
-				CONDITION_HANDLERS = {}
-			status = getattr(attacker, "status", None)
-			handler = (CONDITION_HANDLERS or {}).get(status)
-			if handler and hasattr(handler, "onModifyAtk"):
-				try:
-					new_atk = handler.onModifyAtk(
-						atk_stat,
-						attacker=attacker,
-						defender=target,
-						move=move,
-					)
-				except Exception:
-					new_atk = atk_stat
-				if isinstance(new_atk, (int, float)):
-					atk_stat = int(new_atk)
-
-		power = move.power or 0
-		if battle is not None:
-			field = getattr(battle, "field", None)
-			if field:
-				terrain_handler = getattr(field, "terrain_handler", None)
-				if terrain_handler:
-					cb = getattr(terrain_handler, "onBasePower", None)
-					if callable(cb):
-						try:
-							new_pow = cb(attacker, target, move)
-						except Exception:
-							try:
-								new_pow = cb(attacker, target, move=move)
-							except Exception:
-								new_pow = cb(attacker, move)
-						if isinstance(new_pow, (int, float)):
-							power = int(new_pow)
-		if move.raw:
-			cb = move.raw.get("basePowerCallback")
-			if callable(cb):
-				try:
-					new_power = cb(attacker, target, move, battle=battle)
-					if isinstance(new_power, (int, float)):
-						power = int(new_power)
-				except Exception:
-					pass
-
-		# ``base_damage`` expects the attacker's level.	 Older stubs used in
-		# tests only define ``num`` so we fall back to that when ``level`` is
-		# missing for backwards compatibility.
-		level = getattr(attacker, "level", None)
-		if level is None:
-			level = getattr(attacker, "num", 1)
-		damaging_move = (
-			getattr(move, "category", None) != "Status"
-			and isinstance(power, (int, float))
-			and power > 0
-		)
-
-		if not damaging_move:
-			rand_mod = 1.0
-			result.debug.setdefault("level", []).append(level)
-			result.debug.setdefault("power", []).append(power)
-			result.debug.setdefault("attack", []).append(atk_stat)
-			result.debug.setdefault("defense", []).append(def_stat)
-			result.debug.setdefault("rand", []).append(rand_mod)
-			result.debug.setdefault("stab", []).append(1.0)
-			result.debug.setdefault("type_effectiveness", []).append(1.0)
-			result.debug.setdefault("critical", []).append(False)
-			result.debug.setdefault("damage", []).append(0)
-			dmg = 0
-		else:
-			dmg, rand_mod = base_damage(
-				level,
-				power,
-				atk_stat,
-				def_stat,
-				return_roll=True,
-				rng=rng,
-			)
-			result.debug.setdefault("level", []).append(level)
-			result.debug.setdefault("power", []).append(power)
-			result.debug.setdefault("attack", []).append(atk_stat)
-			result.debug.setdefault("defense", []).append(def_stat)
-			result.debug.setdefault("rand", []).append(rand_mod)
-			if battle is not None:
-				field = getattr(battle, "field", None)
-				if field:
-					weather_handler = getattr(field, "weather_handler", None)
-					if weather_handler:
-						cb = getattr(weather_handler, "onWeatherModifyDamage", None)
-						if callable(cb):
-							try:
-								wmult = cb(move)
-							except Exception:
-								wmult = cb(move=move)
-							if isinstance(wmult, (int, float)):
-								dmg = floor(dmg * wmult)
-			stab = stab_multiplier(attacker, move)
-			dmg = floor(dmg * stab)
-			result.debug.setdefault("stab", []).append(stab)
-			eff = type_effectiveness(target, move)
-			result.debug.setdefault("type_effectiveness", []).append(eff)
-			temp_eff = eff
-			if temp_eff > 1:
-				while temp_eff > 1:
-					result.text.append(DEFAULT_TEXT["default"]["superEffective"])
-					temp_eff /= 2
-			elif 0 < temp_eff < 1:
-				while temp_eff < 1:
-					result.text.append(DEFAULT_TEXT["default"]["resisted"])
-					temp_eff *= 2
-			elif temp_eff == 0:
-				result.text.append(DEFAULT_TEXT["default"]["immune"].replace("[POKEMON]", target.name))
-				continue
-			dmg = floor(dmg * eff)
-
-			# Critical hit calculation with simple ratio handling
-			crit_ratio = 0
-			if move.raw:
-				crit_ratio = int(move.raw.get("critRatio", 0))
-			ability = getattr(attacker, "ability", None)
-			if ability and hasattr(ability, "call"):
-				try:
-					new_ratio = ability.call("onModifyCritRatio", crit_ratio, attacker=attacker, defender=target, move=move)
-				except Exception:
-					new_ratio = ability.call("onModifyCritRatio", crit_ratio)
-				if isinstance(new_ratio, (int, float)):
-					crit_ratio = int(new_ratio)
-			item = getattr(attacker, "item", None) or getattr(attacker, "held_item", None)
-			if item and hasattr(item, "call"):
-				try:
-					new_ratio = item.call("onModifyCritRatio", crit_ratio, pokemon=attacker, target=target)
-				except Exception:
-					new_ratio = item.call("onModifyCritRatio", crit_ratio)
-				if isinstance(new_ratio, (int, float)):
-					crit_ratio = int(new_ratio)
-			if getattr(attacker, "volatiles", {}).get("focusenergy"):
-				crit_ratio += 2
-			if getattr(attacker, "volatiles", {}).get("laserfocus"):
-				crit_ratio = max(crit_ratio, 3)
-
-			chances = {0: 1 / 24, 1: 1 / 8, 2: 1 / 2}
-			crit = False
-			if move.raw and move.raw.get("willCrit"):
-				crit = True
-			else:
-				chance = chances.get(crit_ratio, 1.0)
-				crit = percent_check(chance, rng=rng)
-			if crit:
-				dmg = floor(dmg * 1.5)
-				result.debug.setdefault("critical", []).append(True)
-			else:
-				result.debug.setdefault("critical", []).append(False)
-			if spread:
-				dmg = int(dmg * 0.75)
-			if dmg < 1 and isinstance(power, (int, float)) and power > 0:
-				dmg = 1
-			result.debug.setdefault("damage", []).append(dmg)
-
-		# apply simple status effects like burns
-		if move.raw:
-			status = move.raw.get("status")
-			chance = move.raw.get("statusChance", 100)
-			secondary = move.raw.get("secondary")
-			if secondary and isinstance(secondary, dict):
-				status = secondary.get("status", status)
-				chance = secondary.get("chance", chance)
-			if status and percent_check(chance / 100.0, rng=rng):
-				applied = False
-				if battle is not None:
-					applied = battle.apply_status_condition(
-						target,
-						status,
-						source=attacker,
-						effect=move,
-					)
-				elif hasattr(target, "setStatus"):
-					applied = bool(
-						target.setStatus(
-							status,
-							source=attacker,
-							battle=None,
-							effect=move,
-						)
-					)
-				else:
-					setattr(target, "status", status)
-					applied = True
-				if applied and status == "brn":
-					result.text.append(f"{target.name} was burned!")
-	if numhits > 1:
-		result.text.append(f"{attacker.name} hit {numhits} times!")
-	return result
->>>>>>> 0d22e651
-
 
 # ----------------------------------------------------------------------
 # Convenience wrappers for the battle engine
