from evennia import DefaultCharacter
from django.utils import timezone
from .models import (
    Pokemon,
    OwnedPokemon,
    UserStorage,
    StorageBox,
    Trainer,
    GymBadge,
)
from .generation import generate_pokemon
from .dex import POKEDEX
from utils.inventory import InventoryMixin


class User(DefaultCharacter, InventoryMixin):
    def _create_owned_pokemon(self, name, level, data=None):
        """Create and return a fully initialized ``OwnedPokemon``."""
        pokemon = OwnedPokemon.objects.create(
            trainer=self.trainer,
            species=name,
            nickname="",
            gender=data.get("gender", "") if data else "",
            nature=data.get("nature", "") if data else "",
            ability=data.get("ability", "") if data else "",
            ivs=data.get("ivs", [0, 0, 0, 0, 0, 0]) if data else [0, 0, 0, 0, 0, 0],
            evs=data.get("evs", [0, 0, 0, 0, 0, 0]) if data else [0, 0, 0, 0, 0, 0],
        )
        pokemon.set_level(level)
<<<<<<< HEAD
        from commands.command import heal_pokemon

        heal_pokemon(pokemon)
=======
        pokemon.heal()
>>>>>>> 71f9e1cd
        pokemon.learn_level_up_moves()
        return pokemon

    def add_pokemon_to_user(self, name, level, type_, data=None):
        pokemon = self._create_owned_pokemon(name, level, data)
        self.storage.add_active_pokemon(pokemon)

    def add_pokemon_to_storage(self, name, level, type_, data=None):
<<<<<<< HEAD
        pokemon = self._create_owned_pokemon(name, level, data)
=======
        pokemon = OwnedPokemon.objects.create(
            trainer=self.trainer,
            species=name,
            nickname="",
            gender=data.get("gender", "") if data else "",
            nature=data.get("nature", "") if data else "",
            ability=data.get("ability", "") if data else "",
            ivs=data.get("ivs", [0, 0, 0, 0, 0, 0]) if data else [0, 0, 0, 0, 0, 0],
            evs=data.get("evs", [0, 0, 0, 0, 0, 0]) if data else [0, 0, 0, 0, 0, 0],
        )
        pokemon.set_level(level)
        pokemon.heal()
        pokemon.learn_level_up_moves()
>>>>>>> 71f9e1cd
        self.storage.stored_pokemon.add(pokemon)

    def show_pokemon_on_user(self):
        party = (
            self.storage.get_party()
            if hasattr(self.storage, "get_party")
            else list(self.storage.active_pokemon.all())
        )
        return "\n".join(
            f"{pokemon} - caught {timezone.localtime(pokemon.created_at):%Y-%m-%d %H:%M:%S}"
            for pokemon in party
        )

    def show_pokemon_in_storage(self):
        return "\n".join(
            f"{pokemon} - caught {timezone.localtime(pokemon.created_at):%Y-%m-%d %H:%M:%S}"
            for pokemon in self.storage.stored_pokemon.all()
        )

    def at_object_creation(self):
        super().at_object_creation()
        # Ensure a storage record and starter boxes exist for this character.
        _ = self.storage
        Trainer.objects.get_or_create(
            user=self, defaults={"trainer_number": Trainer.objects.count() + 1}
        )
        if self.db.inventory is None:
            self.db.inventory = {}

    @property
    def storage(self) -> UserStorage:
        """Return this character's storage, creating it if needed."""
        storage, created = UserStorage.objects.get_or_create(user=self)
        if not storage.boxes.exists():
            for i in range(1, 9):
                StorageBox.objects.create(storage=storage, name=f"Box {i}")
        return storage

    # ------------------------------------------------------------------
    # Starter selection
    # ------------------------------------------------------------------
    def choose_starter(self, species_name: str) -> str:
        """Give the player their first Pokémon."""

        if self.storage.active_pokemon.exists():
            return "You already have your starter."

        species = POKEDEX.get(species_name.lower())
        if not species:
            return "That species does not exist."

        instance = generate_pokemon(species.name, level=5)
        pokemon = OwnedPokemon.objects.create(
            trainer=self.trainer,
            species=instance.species.name,
            nickname="",
            gender=instance.gender,
            nature=instance.nature,
            ability=instance.ability,
            ivs=[
                instance.ivs.hp,
                instance.ivs.atk,
                instance.ivs.def_,
                instance.ivs.spa,
                instance.ivs.spd,
                instance.ivs.spe,
            ],
            evs=[0, 0, 0, 0, 0, 0],
        )
        pokemon.set_level(5)
        pokemon.heal()
        pokemon.learn_level_up_moves()
        self.storage.add_active_pokemon(pokemon)
        return f"You received {pokemon.species}!"

    # ------------------------------------------------------------------
    # Box management
    # ------------------------------------------------------------------

    def get_box(self, index: int) -> StorageBox:
        boxes = list(self.storage.boxes.all().order_by("id"))
        if index < 1 or index > len(boxes):
            raise ValueError("Invalid box number")
        return boxes[index - 1]

    def deposit_pokemon(self, pokemon_id: str, box_index: int = 1) -> str:
        pokemon = self.get_pokemon_by_id(pokemon_id)
        if not pokemon:
            return "No such Pokémon."
        if pokemon in self.storage.active_pokemon.all():
            self.storage.remove_active_pokemon(pokemon)
        self.storage.stored_pokemon.add(pokemon)
        box = self.get_box(box_index)
        box.pokemon.add(pokemon)
        display = pokemon.nickname or pokemon.species
        return f"{display} was deposited in {box.name}."

    def withdraw_pokemon(self, pokemon_id: str, box_index: int = 1) -> str:
        pokemon = self.get_pokemon_by_id(pokemon_id)
        if not pokemon:
            return "No such Pokémon."
        box = self.get_box(box_index)
        if pokemon not in box.pokemon.all():
            return "That Pokémon is not in that box."
        box.pokemon.remove(pokemon)
        self.storage.stored_pokemon.remove(pokemon)
        self.storage.add_active_pokemon(pokemon)
        display = pokemon.nickname or pokemon.species
        return f"{display} was withdrawn from {box.name}."

    def show_box(self, box_index: int) -> str:
        box = self.get_box(box_index)
        mons = box.pokemon.all()
        if not mons:
            return f"{box.name} is empty."
        return "\n".join(str(p) for p in mons)

    def get_pokemon_by_id(self, pokemon_id):
        try:
            return OwnedPokemon.objects.get(unique_id=pokemon_id)
        except OwnedPokemon.DoesNotExist:
            return None

    def get_active_pokemon_by_slot(self, slot: int):
        """Return the active Pokémon at the given slot (1-6)."""
        slot_obj = self.storage.active_slots.select_related("pokemon").filter(slot=slot).first()
        return slot_obj.pokemon if slot_obj else None

    @property
    def trainer(self) -> Trainer:
        trainer, _ = Trainer.objects.get_or_create(
            user=self, defaults={"trainer_number": Trainer.objects.count() + 1}
        )
        return trainer

    # Helper proxy methods
    def add_badge(self, badge: GymBadge) -> None:
        self.trainer.add_badge(badge)

    def add_money(self, amount: int) -> None:
        self.trainer.add_money(amount)

    def spend_money(self, amount: int) -> bool:
        """Try to spend money from the trainer."""
        return self.trainer.spend_money(amount)

    def log_seen_pokemon(self, species: str | int) -> None:
        """Proxy for ``Trainer.log_seen_pokemon``."""
        self.trainer.log_seen_pokemon(species)<|MERGE_RESOLUTION|>--- conflicted
+++ resolved
@@ -27,13 +27,8 @@
             evs=data.get("evs", [0, 0, 0, 0, 0, 0]) if data else [0, 0, 0, 0, 0, 0],
         )
         pokemon.set_level(level)
-<<<<<<< HEAD
-        from commands.command import heal_pokemon
+        pokemon.heal()
 
-        heal_pokemon(pokemon)
-=======
-        pokemon.heal()
->>>>>>> 71f9e1cd
         pokemon.learn_level_up_moves()
         return pokemon
 
@@ -42,23 +37,7 @@
         self.storage.add_active_pokemon(pokemon)
 
     def add_pokemon_to_storage(self, name, level, type_, data=None):
-<<<<<<< HEAD
         pokemon = self._create_owned_pokemon(name, level, data)
-=======
-        pokemon = OwnedPokemon.objects.create(
-            trainer=self.trainer,
-            species=name,
-            nickname="",
-            gender=data.get("gender", "") if data else "",
-            nature=data.get("nature", "") if data else "",
-            ability=data.get("ability", "") if data else "",
-            ivs=data.get("ivs", [0, 0, 0, 0, 0, 0]) if data else [0, 0, 0, 0, 0, 0],
-            evs=data.get("evs", [0, 0, 0, 0, 0, 0]) if data else [0, 0, 0, 0, 0, 0],
-        )
-        pokemon.set_level(level)
-        pokemon.heal()
-        pokemon.learn_level_up_moves()
->>>>>>> 71f9e1cd
         self.storage.stored_pokemon.add(pokemon)
 
     def show_pokemon_on_user(self):
